--- conflicted
+++ resolved
@@ -15,15 +15,8 @@
       setActiveComponent('settings');
     }
   }, [businessInfo]);
-
-<<<<<<< HEAD
   const toggleSidebar = useCallback(() => setSidebarOpen((v) => !v), []);
   const closeSidebar = useCallback(() => setSidebarOpen(false), []);
-=======
-  useEffect(() => {
-    console.log('AppContent mounted, activeComponent=', activeComponent);
-  }, [activeComponent]);
->>>>>>> ab76ca10
 
   return (
   <div className="flex min-h-screen w-full bg-[--background] text-[--foreground] overflow-x-hidden">
