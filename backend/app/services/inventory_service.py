from typing import Dict, List, Any, Optional
from datetime import datetime


class InventoryService:
    """Service for inventory management and optimization"""

    def __init__(self): 
        # In a real application, this would connect to database
        self._mock_inventory = self._get_mock_inventory()

    def get_inventory(self, filters: Dict[str, Optional[str]]) -> List[Dict[str, Any]]:
        """Get inventory items with optional filtering"""

        inventory = self._mock_inventory.copy()

        # Apply filters
        if filters.get("category"):
            inventory = [
                item for item in inventory if item["category"] == filters["category"]
            ]

        if filters.get("status"):
            inventory = [
                item for item in inventory if item["status"] == filters["status"]
            ]

        if filters.get("search"):
            search_term = filters["search"].lower()
            inventory = [
                item
                for item in inventory
                if search_term in item["name"].lower()
                or search_term in item.get("sku", "").lower()
            ]

        return inventory

    def add_item(self, item_data: Dict[str, Any]) -> Dict[str, Any]:
        """Add new inventory item"""

        # Validate stock levels
        if item_data["min_stock_level"] >= item_data["max_stock_level"]:
            raise ValueError(
                "Minimum stock level must be less than maximum stock level"
            )

        # Generate new item
        new_item = {
            "id": len(self._mock_inventory) + 1,
            "name": item_data["name"],
            "category": item_data["category"],
            "sku": item_data.get("sku", f"SKU-{len(self._mock_inventory) + 1:04d}"),
            "current_stock": item_data["current_stock"],
            "min_stock_level": item_data["min_stock_level"],
            "max_stock_level": item_data["max_stock_level"],
            "unit_cost": item_data.get("unit_cost"),
            "selling_price": item_data.get("selling_price"),
            "supplier": item_data.get("supplier"),
            "status": self._calculate_status(
                item_data["current_stock"],
                item_data["min_stock_level"],
                item_data["max_stock_level"],
            ),
            "created_at": datetime.now().isoformat(),
            "updated_at": datetime.now().isoformat(),
        }

        self._mock_inventory.append(new_item)
        return new_item

    def update_item(
        self, item_id: int, item_data: Dict[str, Any]
    ) -> Optional[Dict[str, Any]]:
        """Update existing inventory item"""

        for i, item in enumerate(self._mock_inventory):
            if item["id"] == item_id:
                # Update fields
                for key, value in item_data.items():
                    if key != "id":  # Don't update ID
                        item[key] = value

                # Recalculate status
                item["status"] = self._calculate_status(
                    item["current_stock"],
                    item["min_stock_level"],
                    item["max_stock_level"],
                )

                item["updated_at"] = datetime.now().isoformat()
                return item

        return None

    def delete_item(self, item_id: int) -> bool:
        """Delete inventory item"""

        for i, item in enumerate(self._mock_inventory):
            if item["id"] == item_id:
                del self._mock_inventory[i]
                return True

        return False

    def get_low_stock_items(self) -> List[Dict[str, Any]]:
        """Get items with low or critical stock levels"""

        return [
            item
            for item in self._mock_inventory
            if item["status"] in ["low", "critical"]
        ]

    def get_analytics(self) -> Dict[str, Any]:
        """Get inventory analytics and insights"""

        total_items = len(self._mock_inventory)
        total_value = sum(
            (item.get("unit_cost", 0) * item["current_stock"])
            for item in self._mock_inventory
        )

        # Status breakdown
        status_counts = {}
        for item in self._mock_inventory:
            status = item["status"]
            status_counts[status] = status_counts.get(status, 0) + 1

        # Category breakdown
        category_breakdown = {}
        for item in self._mock_inventory:
            category = item["category"]
            if category not in category_breakdown:
                category_breakdown[category] = {"items": 0, "value": 0}

            category_breakdown[category]["items"] += 1
            category_breakdown[category]["value"] += (
                item.get("unit_cost", 0) * item["current_stock"]
            )

        return {
            "total_items": total_items,
            "total_value": total_value,
            "status_breakdown": status_counts,
            "category_breakdown": category_breakdown,
            "turnover_rate": 6.4,  # Mock calculation
            "carrying_cost": total_value * 0.1,  # 10% carrying cost
            "reorder_alerts": len(self.get_low_stock_items()),
            "top_categories": sorted(
                category_breakdown.items(), key=lambda x: x[1]["value"], reverse=True
            )[:5],
        }

    def _calculate_status(
        self, current_stock: int, min_level: int, max_level: int
    ) -> str:
        """Calculate stock status based on levels"""

        if current_stock <= min_level * 0.5:
            return "critical"
        elif current_stock <= min_level:
            return "low"
        elif current_stock >= max_level * 1.2:
            return "overstock"
        else:
            return "healthy"

    def _get_mock_inventory(self) -> List[Dict[str, Any]]:
        """Get mock inventory data"""

        return [
            {
                "id": 1,
                "name": "Basmati Rice 1kg",
                "category": "Grocery",
                "sku": "GRC-001",
                "current_stock": 150,
                "min_stock_level": 50,
                "max_stock_level": 200,
                "unit_cost": 80.0,
                "selling_price": 120.0,
                "supplier": "Local Rice Supplier",
                "status": "healthy",
                "created_at": "2025-09-01T10:00:00",
                "updated_at": "2025-09-12T10:00:00",
            },
            {
                "id": 2,
                "name": "Samsung Galaxy A54",
                "category": "Electronics",
                "sku": "ELE-001",
                "current_stock": 15,
                "min_stock_level": 20,
                "max_stock_level": 50,
                "unit_cost": 15000.0,
                "selling_price": 18000.0,
                "supplier": "Electronics Distributor",
                "status": "low",
                "created_at": "2025-09-01T10:00:00",
                "updated_at": "2025-09-12T10:00:00",
            },
            {
                "id": 3,
                "name": "Festival Kurta Set",
                "category": "Clothing",
                "sku": "CLT-001",
                "current_stock": 80,
                "min_stock_level": 30,
                "max_stock_level": 100,
                "unit_cost": 800.0,
                "selling_price": 1500.0,
                "supplier": "Textile Manufacturer",
                "status": "healthy",
                "created_at": "2025-09-01T10:00:00",
                "updated_at": "2025-09-12T10:00:00",
            },
            {
                "id": 4,
                "name": "Paracetamol 500mg",
                "category": "Medical",
                "sku": "MED-001",
                "current_stock": 8,
                "min_stock_level": 25,
                "max_stock_level": 100,
                "unit_cost": 2.0,
                "selling_price": 3.5,
                "supplier": "Medical Distributor",
                "status": "critical",
                "created_at": "2025-09-01T10:00:00",
                "updated_at": "2025-09-12T10:00:00",
            },
            {
                "id": 5,
                "name": "Lakme Lipstick",
                "category": "Cosmetics",
                "sku": "COS-001",
                "current_stock": 120,
                "min_stock_level": 40,
                "max_stock_level": 80,
                "unit_cost": 250.0,
                "selling_price": 350.0,
                "supplier": "Beauty Distributor",
                "status": "overstock",
                "created_at": "2025-09-01T10:00:00",
                "updated_at": "2025-09-12T10:00:00",
            },
            {
<<<<<<< HEAD
<<<<<<< HEAD
                'id': 6,
                'name': 'Masala Chai Mix',
                'category': 'Food & Beverage',
                'sku': 'F&B-001',
                'current_stock': 45,
                'min_stock_level': 20,
                'max_stock_level': 100,
                'unit_cost': 150.0,
                'selling_price': 200.0,
                'supplier': 'Tea Distributor',
                'status': 'healthy',
                'created_at': '2025-09-01T10:00:00',
                'updated_at': '2025-09-12T10:00:00'
            }
        ]
=======
=======
>>>>>>> dd13e359
                "id": 6,
                "name": "Masala Chai Mix",
                "category": "Food & Beverage",
                "sku": "F&B-001",
                "current_stock": 45,
                "min_stock_level": 50,
                "max_stock_level": 120,
                "unit_cost": 150.0,
                "selling_price": 200.0,
                "supplier": "Local Tea Supplier",
                "status": "low",
                "created_at": "2025-09-01T10:00:00",
                "updated_at": "2025-09-12T10:00:00",
            },
<<<<<<< HEAD
        ]
>>>>>>> dd13e359edf8315579d074f38944983b2ae3d396
=======
        ]
>>>>>>> dd13e359
<|MERGE_RESOLUTION|>--- conflicted
+++ resolved
@@ -246,43 +246,18 @@
                 "updated_at": "2025-09-12T10:00:00",
             },
             {
-<<<<<<< HEAD
-<<<<<<< HEAD
                 'id': 6,
                 'name': 'Masala Chai Mix',
                 'category': 'Food & Beverage',
                 'sku': 'F&B-001',
                 'current_stock': 45,
-                'min_stock_level': 20,
-                'max_stock_level': 100,
+                'min_stock_level': 50,
+                'max_stock_level': 120,
                 'unit_cost': 150.0,
                 'selling_price': 200.0,
-                'supplier': 'Tea Distributor',
-                'status': 'healthy',
+                'supplier': 'Local Tea Supplier',
+                'status': 'low',
                 'created_at': '2025-09-01T10:00:00',
                 'updated_at': '2025-09-12T10:00:00'
             }
-        ]
-=======
-=======
->>>>>>> dd13e359
-                "id": 6,
-                "name": "Masala Chai Mix",
-                "category": "Food & Beverage",
-                "sku": "F&B-001",
-                "current_stock": 45,
-                "min_stock_level": 50,
-                "max_stock_level": 120,
-                "unit_cost": 150.0,
-                "selling_price": 200.0,
-                "supplier": "Local Tea Supplier",
-                "status": "low",
-                "created_at": "2025-09-01T10:00:00",
-                "updated_at": "2025-09-12T10:00:00",
-            },
-<<<<<<< HEAD
-        ]
->>>>>>> dd13e359edf8315579d074f38944983b2ae3d396
-=======
-        ]
->>>>>>> dd13e359
+        ]